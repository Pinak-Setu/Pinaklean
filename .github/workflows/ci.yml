--- conflicted
+++ resolved
@@ -1,77 +1,24 @@
-name: CI/CD Pipeline
+name: ci
 
 on:
   push:
-    branches: [main, develop]
+    branches: [ main ]
   pull_request:
-    branches: [main, develop]
-  release:
-    types: [published]
-
-env:
-  DEVELOPER_DIR: /Applications/Xcode_15.0.app/Contents/Developer
+    branches: [ main ]
 
 jobs:
-  # 🔍 Static Analysis & Security Audit
-  security-audit:
-    name: Security Audit & Static Analysis
-    runs-on: macos-latest
+  test:
+    runs-on: macos-14
     steps:
-      - name: Checkout code
-        uses: actions/checkout@v4
-        with:
-          fetch-depth: 0
+      - uses: actions/checkout@v4
+      - name: Install bats
+        run: |
+          brew update
+          brew install bats-core
+      - name: Run tests
+        run: |
+          bats tests
 
-      - name: Set up Xcode
-        uses: maxim-lobanov/setup-xcode@v1
-        with:
-          xcode-version: "15.0"
-
-      - name: Cache SwiftPM dependencies
-        uses: actions/cache@v3
-        with:
-          path: .build
-          key: ${{ runner.os }}-spm-${{ hashFiles('**/Package.resolved') }}
-          restore-keys: |
-            ${{ runner.os }}-spm-
-
-      - name: Run SwiftLint
-        run: |
-          brew install swiftlint
-          swiftlint --strict --reporter github-actions-logging
-
-      - name: Security Audit with CodeQL
-        uses: github/codeql-action/init@v2
-        with:
-          languages: swift
-
-      - name: Autobuild
-        run: swift build --configuration release
-
-      - name: Perform CodeQL Analysis
-        uses: github/codeql-action/analyze@v2
-
-      - name: Run Shell Script Security Audit
-        run: |
-          chmod +x lib/security_audit.sh
-          ./lib/security_audit.sh --comprehensive
-
-<<<<<<< HEAD
-  # 🧪 Unit Tests & Integration Tests
-  test:
-    name: Unit & Integration Tests
-    runs-on: macos-latest
-    needs: security-audit
-    strategy:
-      matrix:
-        xcode: ["15.0", "14.3"]
-    steps:
-      - name: Checkout code
-        uses: actions/checkout@v4
-
-      - name: Set up Xcode ${{ matrix.xcode }}
-        uses: maxim-lobanov/setup-xcode@v1
-=======
   security:
     # Run only on push (e.g., main) to avoid blocking PR iteration
     if: github.event_name == 'push'
@@ -84,465 +31,16 @@
       - name: Run secret scan (gitleaks)
         uses: gitleaks/gitleaks-action@v2
         continue-on-error: true
->>>>>>> 8abe889b
         with:
-          xcode-version: ${{ matrix.xcode }}
-
-      - name: Cache SwiftPM dependencies
-        uses: actions/cache@v3
+          args: detect -v --source .
+      - name: Semgrep SAST (informational)
+        uses: returntocorp/semgrep-action@v1
         with:
-          path: .build
-          key: ${{ runner.os }}-spm-${{ hashFiles('**/Package.resolved') }}
-          restore-keys: |
-            ${{ runner.os }}-spm-
-
-      - name: Install test dependencies
-        run: |
-          brew install quick-nimble
-          bundle install
-
-      - name: Run Unit Tests
-        run: |
-          swift test --configuration debug --enable-code-coverage --parallel
-        env:
-          CI: true
-
-      - name: Generate Test Coverage Report
-        run: |
-          xcrun llvm-cov export -format="lcov" .build/debug/PinakleanPackageTests.xctest/Contents/MacOS/PinakleanPackageTests -instr-profile .build/debug/codecov/default.profdata > coverage.lcov
-
-      - name: Upload coverage to Codecov
-        uses: codecov/codecov-action@v3
+          config: p/ci
+          generateSarif: true
+      - name: Upload SARIF
+        uses: github/codeql-action/upload-sarif@v3
+        if: always()
+        continue-on-error: true
         with:
-          file: ./coverage.lcov
-          flags: unittests
-          name: codecov-umbrella
-          fail_ci_if_error: true
-
-      - name: Run Integration Tests
-        run: |
-          # Create test environment
-          mkdir -p /tmp/test_artifacts
-          echo "test content" > /tmp/test_artifacts/test1.txt
-          mkdir -p /tmp/test_artifacts/test_dir
-          echo "test content 2" > /tmp/test_artifacts/test_dir/test2.txt
-
-          # Run integration tests
-          swift test --filter IntegrationTests --configuration debug
-
-      - name: Run Performance Tests
-        run: |
-          swift test --filter PerformanceTests --configuration release
-
-      - name: Performance Benchmarking
-        run: |
-          # Run performance benchmarks
-          echo "Running performance benchmarks..."
-          time swift build --configuration release
-
-          # Measure startup time
-          echo "Measuring CLI startup time..."
-          time for i in {1..10}; do
-            timeout 5 ./bin/pinaklean --help > /dev/null
-          done
-
-          # Memory usage test
-          echo "Testing memory usage..."
-          /usr/bin/time -l ./bin/pinaklean --dry-run --categories userCaches 2>&1 | grep "maximum resident set size"
-
-      - name: Upload Performance Metrics
-        uses: actions/upload-artifact@v3
-        if: always()
-        with:
-          name: performance-metrics-${{ matrix.xcode }}
-          path: |
-            performance_results.txt
-
-      - name: Archive Test Results
-        uses: actions/upload-artifact@v3
-        if: always()
-        with:
-          name: test-results-${{ matrix.xcode }}
-          path: |
-            .build/debug/**/*.xctest
-            *.lcov
-            test_output.log
-
-  # 🔒 Security Tests
-  security-tests:
-    name: Security & Guardrail Tests
-    runs-on: macos-latest
-    needs: test
-    steps:
-      - name: Checkout code
-        uses: actions/checkout@v4
-
-      - name: Set up Xcode
-        uses: maxim-lobanov/setup-xcode@v1
-        with:
-          xcode-version: "15.0"
-
-      - name: Run Security Tests
-        run: |
-          swift test --filter SecurityTests --configuration debug
-
-      - name: File Deletion Guardrail Test
-        run: |
-          # Test that system files are protected
-          echo "Testing file deletion guardrails..."
-
-          # Create test files in safe locations
-          mkdir -p /tmp/pinaklean_test
-          echo "safe content" > /tmp/pinaklean_test/safe_file.txt
-
-          # Create mock critical files to test protection
-          mkdir -p /tmp/mock_system/System/Library
-          echo "critical content" > /tmp/mock_system/System/Library/test.txt
-
-          # Test CLI guardrails with aggressive mode
-          ./bin/pinaklean --dry-run --aggressive --test-mode
-
-          # Verify system files are not touched
-          if [ -f "/tmp/mock_system/System/Library/test.txt" ]; then
-            echo "✅ Mock system files are protected"
-          else
-            echo "❌ CRITICAL: Mock system files were deleted!"
-            exit 1
-          fi
-
-          # Additional safety checks
-          echo "Testing path traversal protection..."
-          # Attempt path traversal attack (should be blocked)
-          ./bin/pinaklean --categories "../../../../etc" --dry-run 2>&1 || echo "✅ Path traversal blocked"
-
-      - name: Code Security Analysis
-        run: |
-          echo "Running advanced security analysis..."
-
-          # Check for hardcoded secrets
-          if grep -r -i "password\|secret\|token\|key.*=\|api.*key" --include="*.swift" --exclude-dir=".build" . | grep -v "test\|example\|placeholder\|public"; then
-            echo "❌ Found potential hardcoded secrets"
-            exit 1
-          fi
-
-          # Check for dangerous functions
-          if grep -r "system(\|popen(\|execve(" --include="*.swift" .; then
-            echo "❌ Found dangerous system calls"
-            exit 1
-          fi
-
-          # Check for debug code in production
-          if grep -r "print(\|NSLog(\|os_log.*debug\|assert(" --include="*.swift" --exclude="**/Tests/**" . | head -10; then
-            echo "⚠️ Found debug statements in non-test code"
-          fi
-
-      - name: Dependency Security Audit
-        run: |
-          echo "Auditing dependencies for vulnerabilities..."
-
-          # Check for known vulnerable dependencies
-          swift package show-dependencies
-
-          # Run security audit on dependencies
-          if command -v safety >/dev/null 2>&1; then
-            safety check
-          fi
-
-          # Check for outdated dependencies
-          if swift package update --dry-run | grep -q "would change"; then
-            echo "⚠️ Dependencies may be outdated"
-          fi
-
-      - name: Audit Configuration Files
-        run: |
-          # Check for hardcoded secrets
-          if grep -r "password\|secret\|token" --include="*.swift" --include="*.sh" . | grep -v "test\|example\|placeholder"; then
-            echo "❌ Found potential hardcoded secrets"
-            exit 1
-          fi
-
-          # Check for debug code in production
-          if grep -r "print(\|NSLog\|os_log" --include="*.swift" . | grep -v "debug\|test"; then
-            echo "❌ Found debug code in production files"
-            exit 1
-          fi
-
-  # 🏗️ Build & Package
-  build:
-    name: Build & Package
-    runs-on: macos-latest
-    needs: [test, security-tests]
-    strategy:
-      matrix:
-        configuration: [debug, release]
-    steps:
-      - name: Checkout code
-        uses: actions/checkout@v4
-
-      - name: Set up Xcode
-        uses: maxim-lobanov/setup-xcode@v1
-        with:
-          xcode-version: "15.0"
-
-      - name: Cache SwiftPM dependencies
-        uses: actions/cache@v3
-        with:
-          path: .build
-          key: ${{ runner.os }}-spm-${{ hashFiles('**/Package.resolved') }}
-          restore-keys: |
-            ${{ runner.os }}-spm-
-
-      - name: Build CLI Tool
-        run: |
-          swift build --configuration ${{ matrix.configuration }}
-          cp .build/${{ matrix.configuration }}/pinaklean-cli bin/pinaklean
-
-      - name: Build GUI Application
-        run: |
-          xcodebuild -project Pinaklean.xcodeproj -scheme Pinaklean -configuration ${{ matrix.configuration }} build
-
-      - name: Package CLI Binary
-        run: |
-          mkdir -p dist
-          cp bin/pinaklean dist/
-          cp README.md dist/
-          cp LICENSE dist/
-          cd dist && tar -czf pinaklean-${{ matrix.configuration }}.tar.gz *
-
-      - name: Upload Build Artifacts
-        uses: actions/upload-artifact@v3
-        with:
-          name: pinaklean-${{ matrix.configuration }}
-          path: |
-            dist/
-            .build/${{ matrix.configuration }}/
-
-  # 📊 Quality Assurance
-  quality-gate:
-    name: Quality Gate
-    runs-on: macos-latest
-    needs: [security-audit, test, security-tests, build]
-    steps:
-      - name: Checkout code
-        uses: actions/checkout@v4
-
-      - name: Download test coverage
-        uses: actions/download-artifact@v3
-        with:
-          name: test-results-15.0
-
-      - name: Check Test Coverage
-        run: |
-          # Check if coverage report exists
-          if [ ! -f "coverage.lcov" ]; then
-            echo "❌ Coverage report not found"
-            exit 1
-          fi
-
-          # Parse coverage percentage (simplified check)
-          COVERAGE=$(grep -o "LF:[0-9]*" coverage.lcov | head -1 | cut -d: -f2)
-          if [ "$COVERAGE" -lt 80 ]; then
-            echo "❌ Test coverage too low: $COVERAGE%"
-            exit 1
-          fi
-
-          echo "✅ Test coverage acceptable: $COVERAGE%"
-
-          # Additional coverage checks
-          echo "Checking coverage for critical components..."
-
-          # Check SecurityAuditor coverage
-          SECURITY_COVERAGE=$(grep -A 20 "SecurityAuditor" coverage.lcov | grep -o "LF:[0-9]*" | head -1 | cut -d: -f2 || echo "0")
-          if [ "$SECURITY_COVERAGE" -lt 90 ]; then
-            echo "⚠️ SecurityAuditor coverage low: $SECURITY_COVERAGE%"
-          fi
-
-          # Check SmartDetector coverage
-          SMART_COVERAGE=$(grep -A 20 "SmartDetector" coverage.lcov | grep -o "LF:[0-9]*" | head -1 | cut -d: -f2 || echo "0")
-          if [ "$SMART_COVERAGE" -lt 90 ]; then
-            echo "⚠️ SmartDetector coverage low: $SMART_COVERAGE%"
-          fi
-
-          # Check ParallelProcessor coverage
-          PARALLEL_COVERAGE=$(grep -A 20 "ParallelProcessor" coverage.lcov | grep -o "LF:[0-9]*" | head -1 | cut -d: -f2 || echo "0")
-          if [ "$PARALLEL_COVERAGE" -lt 85 ]; then
-            echo "⚠️ ParallelProcessor coverage low: $PARALLEL_COVERAGE%"
-          fi
-
-      - name: Performance Regression Check
-        run: |
-          echo "Checking for performance regressions..."
-
-          # Download previous performance metrics if available
-          if [ -f "previous_performance.json" ]; then
-            # Compare with current metrics
-            echo "Comparing performance metrics..."
-
-            # Check for significant regressions (>10% slower)
-            # This would require storing previous run metrics
-          else
-            echo "No previous performance data available"
-          fi
-
-      - name: Accessibility & Internationalization Check
-        run: |
-          echo "Running accessibility and i18n checks..."
-
-          # Check for accessibility labels
-          if grep -r "accessibilityLabel\|accessibilityHint" --include="*.swift" --exclude="**/Tests/**" . > /dev/null; then
-            echo "✅ Found accessibility labels"
-          else
-            echo "⚠️ No accessibility labels found"
-          fi
-
-          # Check for internationalization
-          if grep -r "NSLocalizedString\|LocalizedStringKey" --include="*.swift" --exclude="**/Tests/**" . > /dev/null; then
-            echo "✅ Found internationalization"
-          else
-            echo "⚠️ No internationalization found"
-          fi
-
-      - name: Validate Documentation
-        run: |
-          # Check if README is up to date
-          if [ ! -f "README.md" ]; then
-            echo "❌ README.md missing"
-            exit 1
-          fi
-
-          # Check if docs are current (simplified check)
-          if ! grep -q "Pinaklean" README.md; then
-            echo "❌ README appears outdated"
-            exit 1
-          fi
-
-      - name: Final Quality Check
-        run: |
-          echo "🎉 All quality gates passed!"
-          echo "✅ Security audit: PASSED"
-          echo "✅ Unit tests: PASSED"
-          echo "✅ Integration tests: PASSED"
-          echo "✅ Security tests: PASSED"
-          echo "✅ Build: PASSED"
-          echo "✅ Test coverage: PASSED"
-          echo "✅ Documentation: PASSED"
-
-  # 🚀 Deployment (only on main branch)
-  deploy:
-    name: Deploy Release
-    runs-on: macos-latest
-    needs: quality-gate
-    if: github.ref == 'refs/heads/main' && github.event_name != 'pull_request'
-    steps:
-      - name: Checkout code
-        uses: actions/checkout@v4
-
-      - name: Download build artifacts
-        uses: actions/download-artifact@v3
-        with:
-          name: pinaklean-release
-
-      - name: Create GitHub Release
-        uses: softprops/action-gh-release@v1
-        with:
-          files: |
-            dist/pinaklean-release.tar.gz
-          generate_release_notes: true
-          draft: false
-          prerelease: false
-        env:
-          GITHUB_TOKEN: ${{ secrets.GITHUB_TOKEN }}
-
-      - name: Deploy to Homebrew (if applicable)
-        run: |
-          # This would integrate with Homebrew tap
-          echo "Homebrew deployment would happen here"
-          # brew bump-formula-pr --url=https://github.com/Pinak-Setu/Pinaklean/releases/download/${{ github.event.release.tag_name }}/pinaklean-release.tar.gz pinaklean
-
-  # 📝 Documentation Update
-  docs:
-    name: Update Documentation
-    runs-on: ubuntu-latest
-    needs: quality-gate
-    if: github.ref == 'refs/heads/main'
-    steps:
-      - name: Checkout code
-        uses: actions/checkout@v4
-        with:
-          token: ${{ secrets.GITHUB_TOKEN }}
-
-      - name: Update API Documentation
-        run: |
-          # Generate API docs using Swift-DocC
-          echo "API documentation would be generated here"
-
-      - name: Update README with latest info
-        run: |
-          # Update version numbers, badges, etc.
-          sed -i "s/version-.*/version-${{ github.sha }}/" README.md
-
-      - name: Commit documentation changes
-        run: |
-          git config --local user.email "action@github.com"
-          git config --local user.name "GitHub Action"
-          git add .
-          git commit -m "docs: update documentation [skip ci]" || echo "No changes to commit"
-
-      - name: Push changes
-        uses: ad-m/github-push-action@master
-        with:
-          github_token: ${{ secrets.GITHUB_TOKEN }}
-          branch: main
-
-  # 🔔 Notification
-  notify:
-    name: Send Notifications
-    runs-on: ubuntu-latest
-    needs: [quality-gate, deploy, docs]
-    if: always()
-    steps:
-      - name: Send Discord notification
-        uses: Ilshidur/action-discord@master
-        with:
-          args: |
-            **Pinaklean CI/CD ${{ job.status == 'success' && '✅ PASSED' || '❌ FAILED' }}**
-
-            Branch: `${{ github.ref_name }}`
-            Commit: `${{ github.sha }}`
-            Author: ${{ github.actor }}
-
-            📊 **Test Results:**
-            - Security Audit: ${{ needs.security-audit.result == 'success' && '✅' || '❌' }}
-            - Unit Tests: ${{ needs.test.result == 'success' && '✅' || '❌' }}
-            - Integration Tests: ${{ needs.test.result == 'success' && '✅' || '❌' }}
-            - Security Tests: ${{ needs.security-tests.result == 'success' && '✅' || '❌' }}
-            - Build: ${{ needs.build.result == 'success' && '✅' || '❌' }}
-
-            🔗 [View Details](${{ github.server_url }}/${{ github.repository }}/actions/runs/${{ github.run_id }})
-        env:
-          DISCORD_WEBHOOK: ${{ secrets.DISCORD_WEBHOOK }}
-
-      - name: Send Slack notification
-        uses: slackapi/slack-github-action@v1.24.0
-        if: failure()
-        with:
-          payload: |
-            {
-              "text": "🚨 Pinaklean CI/CD Failed",
-              "blocks": [
-                {
-                  "type": "section",
-                  "text": {
-                    "type": "mrkdwn",
-                    "text": "*Pinaklean CI/CD Pipeline Failed*\nBranch: `${{ github.ref_name }}`\nCommit: `${{ github.sha }}`\n<${{ github.server_url }}/${{ github.repository }}/actions/runs/${{ github.run_id }}|View Details>"
-                  }
-                }
-              ]
-            }
-        env:
-          SLACK_WEBHOOK_URL: ${{ secrets.SLACK_WEBHOOK }}
-
-# Concurrent workflow management
-concurrency:
-  group: ${{ github.workflow }}-${{ github.ref }}
-  cancel-in-progress: true+          sarif_file: semgrep.sarif